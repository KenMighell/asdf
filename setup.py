#!/usr/bin/env python
<<<<<<< HEAD
import os
=======
from pathlib import Path
>>>>>>> aae8d9ae

from setuptools import setup

package_data = {
    "asdf.commands.tests.data": ["*"],
    "asdf.tags.core.tests.data": ["*"],
    "asdf.tests.data": ["*"],
}

setup(
    package_data=package_data,
)<|MERGE_RESOLUTION|>--- conflicted
+++ resolved
@@ -1,10 +1,4 @@
 #!/usr/bin/env python
-<<<<<<< HEAD
-import os
-=======
-from pathlib import Path
->>>>>>> aae8d9ae
-
 from setuptools import setup
 
 package_data = {
