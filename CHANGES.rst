2.1.0 (unreleased)
------------------

- Add API function for retrieving history entries. [#501]

- Store ASDF-in-FITS data inside a 1x1 BINTABLE HDU. [#519]

- Allow implicit conversion of ``namedtuple`` into serializable types. [#534]

<<<<<<< HEAD
- Add top-level ``keys`` method to ``AsdfFile`` to access tree keys. [#545]
=======
- Add option to ``generic_io.get_file`` to close underlying file handle. [#544]
>>>>>>> 938f9581

2.0.4 (unreleased)
------------------

- Fix bug that prevented use of ASDF-in-FITS with HDUs that have names with
  underscores. [#543]

2.0.3 (2018-09-06)
------------------

- Update asdf-standard to reflect more stringent (and, consequently, more
  correct) requirements on the formatting of complex numbers. [#526]

- Fix bug with dangling file handle when using ASDF-in-FITS. [#533]

- Fix bug that prevented fortran-order arrays from being serialized properly.
  [#539]

2.0.2 (2018-07-27)
------------------

- Allow serialization of broadcasted ``numpy`` arrays. [#507]

- Fix bug that caused result of ``set_array_compression`` to be overwritten by
  ``all_array_compression`` argument to ``write_to``. [#510]

- Add workaround for Python OSX write limit bug
  (see https://bugs.python.org/issue24658). [#521]

- Fix bug with custom schema validation when using out-of-line definitions in
  schema file. [#522]

2.0.1 (2018-05-08)
------------------

- Allow test suite to run even when package is not installed. [#502]

2.0.0 (2018-04-19)
------------------

- Astropy-specific tags have moved to Astropy core package. [#359]

- ICRSCoord tag has moved to Astropy core package. [#401]

- Remove support for Python 2. [#409]

- Create ``pytest`` plugin to be used for testing schema files. [#425]

- Add metadata about extensions used to create a file to the history section of
  the file itself. [#475]

- Remove hard dependency on Astropy. It is still required for testing, and for
  processing ASDF-in-FITS files. [#476]

- Add command for extracting ASDF extension from ASDF-in-FITS file and
  converting it to a pure ASDF file. [#477]

- Add command for removing ASDF extension from ASDF-in-FITS file. [#480]

- Add an ``ExternalArrayReference`` type for referencing arrays in external
  files. [#400]

- Improve the way URIs are detected for ASDF-in-FITS files in order to fix bug
  with reading gzipped ASDF-in-FITS files. [#416]

- Explicitly disallow access to entire tree for ASDF file objects that have
  been closed. [#407]

- Install and load extensions using ``setuptools`` entry points. [#384]

- Automatically initialize ``asdf-standard`` submodule in ``setup.py``. [#398]

- Allow foreign tags to be resolved in schemas and files. Deprecate
  ``tag_to_schema_resolver`` property for ``AsdfFile`` and
  ``AsdfExtensionList``. [#399]

- Fix bug that caused serialized FITS tables to be duplicated in embedded ASDF
  HDU. [#411]

- Create and use a new non-standard FITS extension instead of ImageHDU for
  storing ASDF files embedded in FITS. Explicitly remove support for the
  ``.update`` method of ``AsdfInFits``, even though it didn't appear to be
  working previously. [#412]

- Allow package to be imported and used from source directory and builds in
  development mode. [#420]

- Add command to ``asdftool`` for querying installed extensions. [#418]

- Implement optional top-level validation pass using custom schema. This can be
  used to ensure that particular ASDF files follow custom conventions beyond
  those enforced by the standard. [#442]

- Remove restrictions affecting top-level attributes ``data``, ``wcs``, and
  ``fits``. Bump top-level ASDF schema version to v1.1.0. [#444]

1.3.3 (2018-03-01)
------------------

- Update test infrastructure to rely on new Astropy v3.0 plugins. [#461]

- Disable use of 2to3. This was causing test failures on Debian builds. [#463]

1.3.2 (2018-02-22)
------------------

- Updates to allow this version of ASDF to be compatible with Astropy v3.0.
  [#450]

- Remove tests that are no longer relevant due to latest updates to Astropy's
  testing infrastructure. [#458]

1.3.1 (2017-11-02)
------------------

- Relax requirement on ``semantic_version`` version to 2.3.1. [#361]

- Fix bug when retrieving file format version from new ASDF file. [#365]

- Fix bug when duplicating inline arrays. [#370]

- Allow tag references using the tag URI scheme to be resolved in schema files.
  [#371]

1.3.0 (2017-10-24)
------------------

- Fixed a bug in reading data from an "http:" url. [#231]

- Implements v 1.1.0 of the asdf schemas. [#233]

- Added a function ``is_asdf_file`` which inspects the input and
  returns ``True`` or ``False``. [#239]

- The ``open`` method of ``AsdfInFits`` now accepts URIs and open file handles
  in addition to HDULists. The ``open`` method of ``AsdfFile`` will now try to
  parse the given URI or file handle as ``AsdfInFits`` if it is not obviously a
  regular ASDF file. [#241]

- Updated WCS frame fields ``obsgeoloc`` and ``obsgeovel`` to reflect recent
  updates in ``astropy`` that changed representation from ``Quantity`` to
  ``CartesianRepresentation``. Updated to reflect ``astropy`` change that
  combines ``galcen_ra`` and ``galcen_dec`` into ``galcen_coord``. Added
  support for new field ``galcen_v_sun``. Added support for required module
  versions for tag classes. [#244]

- Added support for ``lz4`` compression algorithm [#258]. Also added support
  for using a different compression algorithm for writing out a file than the
  one that was used for reading the file (e.g. to convert blocks to use a
  different compression algorithm) [#257]

- Tag classes may now use an optional ``supported_versions`` attribute to
  declare exclusive support for particular versions of the corresponding
  schema. If this attribute is omitted (as it is for most existing tag
  classes), the tag is assumed to be compatible with all versions of the
  corresponding schema. If ``supported_versions`` is provided, the tag class
  implementation can include code that is conditioned on the schema version. If
  an incompatible schema is encountered, or if deserialization of the tagged
  object fails with an exception, a raw Python data structure will be returned.
  [#272]

- Added option to ``AsdfFile.open`` to allow suppression of warning messages
  when mismatched schema versions are encountered. [#294]

- Added a diff tool to ``asdftool`` to allow for visual comparison of pairs of
  ASDF files. [#286]

- Added command to ``asdftool`` to display available tags. [#303]

- When possible, display name of ASDF file that caused version mismatch
  warning. [#306]

- Issue a warning when an unrecognized tag is encountered. [#295] This warning
  is silenced by default, but can be enabled with a parameter to the
  ``AsdfFile`` constructor, or to ``AsdfFile.open``. Also added an option for
  ignoring warnings from unrecognized schema tags. [#319]

- Fix bug with loading JSON schemas in Python 3.5. [#317]

- Remove all remnants of support for Python 2.6. [#333]

- Fix issues with the type index used for writing out ASDF files. This ensures
  that items in the type index are not inadvertently overwritten by later
  versions of the same type. It also makes sure that schema example tests run
  against the correct version of the ASDF standard. [#350]

- Update time schema to reflect changes in astropy. This fixes an outstanding
  bug. [#343]

- Add ``copy_arrays`` option to ``asdf.open`` to control whether or not
  underlying array data should be memory mapped, if possible. [#355]

- Allow the tree to be accessed using top-level ``__getitem__`` and
  ``__setitem__``. [#352]

1.2.1(2016-11-07)
-----------------

- Make asdf conditionally dependent on the version of astropy to allow
  running it with older versions of astropy. [#228]

1.2.0(2016-10-04)
-----------------

- Added Tabular model. [#214]

- Forced new blocks to be contiguous [#221]

- Rewrote code which tags complex objects [#223]

- Fixed version error message [#224]

1.0.5 (2016-06-28)
------------------

- Fixed a memory leak when reading wcs that grew memory to over 10 Gb. [#200]

1.0.4 (2016-05-25)
------------------

- Added wrapper class for astropy.core.Time, TaggedTime. [#198]


1.0.2 (2016-02-29)
------------------

- Renamed package to ASDF. [#190]

- Stopped support for Python 2.6 [#191]


1.0.1 (2016-01-08)
------------------

- Fixed installation from the source tarball on Python 3. [#187]

- Fixed error handling when opening ASDF files not supported by the current
  version of asdf. [#178]

- Fixed parse error that could occur sometimes when YAML data was read from
  a stream. [#183]


1.0.0 (2015-09-18)
------------------

- Initial release.<|MERGE_RESOLUTION|>--- conflicted
+++ resolved
@@ -7,11 +7,9 @@
 
 - Allow implicit conversion of ``namedtuple`` into serializable types. [#534]
 
-<<<<<<< HEAD
+- Add option to ``generic_io.get_file`` to close underlying file handle. [#544]
+
 - Add top-level ``keys`` method to ``AsdfFile`` to access tree keys. [#545]
-=======
-- Add option to ``generic_io.get_file`` to close underlying file handle. [#544]
->>>>>>> 938f9581
 
 2.0.4 (unreleased)
 ------------------
