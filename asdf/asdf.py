import copy
import datetime
import io
import os
import time
import warnings

import numpy as np
from jsonschema import ValidationError
from pkg_resources import parse_version

from . import _display as display
<<<<<<< HEAD
from . import (
    block,
    constants,
    core,
    generic_io,
    reference,
    schema,
    treeutil,
    util,
    version,
    versioning,
    yamlutil,
)
=======
from . import block, constants, generic_io, reference, schema, treeutil, util, version, versioning, yamlutil
>>>>>>> 2bd66ce7
from ._helpers import validate_version
from .config import get_config
from .core import AsdfObject
from .exceptions import AsdfWarning
from .extension import (
    ExtensionProxy,
    get_cached_asdf_extension_list,
    get_cached_extension_manager,
)
from .search import AsdfSearchResult
from .util import NotSet


def get_asdf_library_info():
    """
    Get information about asdf to include in the asdf_library entry
    in the Tree.
    """
    return core.Software(
        name="asdf",
        version=version.version,
        homepage="http://github.com/asdf-format/asdf",
        author="The ASDF Developers",
    )


class AsdfFile:
    """
    The main class that represents an ASDF file object.
    """

    def __init__(
        self, tree=None, uri=None, version=None, copy_arrays=False, lazy_load=True, custom_schema=None, _readonly=False
    ):
        """
        Parameters
        ----------
        tree : dict or AsdfFile, optional
            The main tree data in the ASDF file.  Must conform to the
            ASDF schema.

        uri : str, optional
            The URI for this ASDF file.  Used to resolve relative
            references against.  If not provided, will be
            automatically determined from the associated file object,
            if possible and if created from `AsdfFile.open`.

        version : str, optional
            The ASDF Standard version.  If not provided, defaults to the
            configured default version.  See `asdf.config.AsdfConfig.default_version`.

        copy_arrays : bool, optional
            When `False`, when reading files, attempt to memmap underlying data
            arrays when possible.

        lazy_load : bool, optional
            When `True` and the underlying file handle is seekable, data
            arrays will only be loaded lazily: i.e. when they are accessed
            for the first time. In this case the underlying file must stay
            open during the lifetime of the tree. Setting to False causes
            all data arrays to be loaded up front, which means that they
            can be accessed even after the underlying file is closed.
            Note: even if `lazy_load` is `False`, `copy_arrays` is still taken
            into account.

        custom_schema : str, optional
            Path to a custom schema file that will be used for a secondary
            validation pass. This can be used to ensure that particular ASDF
            files follow custom conventions beyond those enforced by the
            standard.
        """
        # Don't use the version setter here; it tries to access
        # the extensions, which haven't been assigned yet.
        if version is None:
            self._version = versioning.AsdfVersion(get_config().default_version)
        else:
            self._version = versioning.AsdfVersion(validate_version(version))

        self._plugin_extensions = self._process_plugin_extensions()
        self._extension_manager = None
        self._extension_list = None

        if custom_schema is not None:
            self._custom_schema = schema._load_schema_cached(custom_schema, self.resolver, True)
        else:
            self._custom_schema = None

        # Set of (string, string) tuples representing tag version mismatches
        # that we've already warned about for this file.
        self._warned_tag_pairs = set()

        self._file_format_version = None

        # Context of a call to treeutil.walk_and_modify, needed in the AsdfFile
        # in case walk_and_modify is re-entered by extension code (via
        # custom_tree_to_tagged_tree or tagged_tree_to_custom_tree).
        self._tree_modification_context = treeutil._TreeModificationContext()

        self._fd = None
        self._closed = False
        self._external_asdf_by_uri = {}
        self._blocks = block.BlockManager(self, copy_arrays=copy_arrays, lazy_load=lazy_load, readonly=_readonly)
        self._uri = None
        if tree is None:
            # Bypassing the tree property here, to avoid validating
            # an empty tree.
            self._tree = AsdfObject()
        elif isinstance(tree, AsdfFile):
            self._uri = tree.uri
            # Set directly to self._tree (bypassing property), since
            # we can assume the other AsdfFile is already valid.
            self._tree = tree.tree
            self.run_modifying_hook("copy_to_new_asdf", validate=False)
            self.find_references()
        else:
            self.tree = tree
            self.find_references()
        if uri is not None:
            self._uri = uri

        self._comments = []

    @property
    def version(self):
        """
        Get this AsdfFile's ASDF Standard version.

        Returns
        -------
        asdf.versioning.AsdfVersion
        """
        return self._version

    @version.setter
    def version(self, value):
        """
        Set this AsdfFile's ASDF Standard version.

        Parameters
        ----------
        value : str or asdf.versioning.AsdfVersion
        """
        self._version = versioning.AsdfVersion(validate_version(value))
        # The new version may not be compatible with the previous
        # set of extensions, so we need to check them again:
        self._plugin_extensions = self._process_plugin_extensions()
        self._extension_manager = None
        self._extension_list = None

    @property
    def version_string(self):
        """
        Get this AsdfFile's ASDF Standard version as a string.

        Returns
        -------
        str
        """
        return str(self._version)

    @property
    def version_map(self):
        return versioning.get_version_map(self.version_string)

    @property
    def extension_manager(self):
        """
        Get the ExtensionManager for this AsdfFile.

        Returns
        -------
        asdf.extension.ExtensionManager
        """
        if self._extension_manager is None:
            self._extension_manager = get_cached_extension_manager(self._plugin_extensions)
        return self._extension_manager

    @property
    def extension_list(self):
        """
        Get the AsdfExtensionList for this AsdfFile.

        Returns
        -------
        asdf.extension.AsdfExtensionList
        """
        if self._extension_list is None:
            self._extension_list = get_cached_asdf_extension_list(self._plugin_extensions)
        return self._extension_list

    def __enter__(self):
        return self

    def __exit__(self, type, value, traceback):
        self.close()

    def _check_extensions(self, tree, strict=False):
        """
        Compare the user's installed extensions to metadata in the tree
        and warn when a) an extension is missing or b) an extension is
        present but the file was written with a later version of the
        extension's package.

        Parameters
        ----------
        tree : AsdfObject
            Fully converted tree of custom types.
        strict : bool, optional
            Set to `True` to convert warnings to exceptions.
        """
        if "history" not in tree or not isinstance(tree["history"], dict) or "extensions" not in tree["history"]:
            return

        for extension in tree["history"]["extensions"]:
            installed = None
            for ext in self._plugin_extensions:
                if (
                    extension.extension_uri is not None
                    and extension.extension_uri == ext.extension_uri
                    or extension.extension_uri is None
                    and extension.extension_class in ext.legacy_class_names
                ):
                    installed = ext
                    break

            filename = "'{}' ".format(self._fname) if self._fname else ""
            if extension.extension_uri is not None:
                extension_description = "URI '{}'".format(extension.extension_uri)
            else:
                extension_description = "class '{}'".format(extension.extension_class)
            if extension.software is not None:
                extension_description += " (from package {}=={})".format(
                    extension.software.name,
                    extension.software.version,
                )

            if installed is None:
                msg = ("File {}was created with extension {}, which is " "not currently installed").format(
                    filename, extension_description
                )
                if strict:
                    raise RuntimeError(msg)
                else:
                    warnings.warn(msg, AsdfWarning)

            elif extension.software:
                # Local extensions may not have a real version.  If the package name changed,
                # then the version sequence may have been reset.
                if installed.package_version is None or installed.package_name != extension.software.name:
                    continue
                # Compare version in file metadata with installed version
                if parse_version(installed.package_version) < parse_version(extension.software.version):
                    msg = ("File {}was created with extension {}, but older package ({}=={}) " "is installed.").format(
                        filename,
                        extension_description,
                        installed.package_name,
                        installed.package_version,
                    )
                    if strict:
                        raise RuntimeError(msg)
                    else:
                        warnings.warn(msg, AsdfWarning)

    def _process_plugin_extensions(self):
        """
        Select installed extensions that are compatible with this
        file's ASDF Standard version.

        Returns
        -------
        list of asdf.extension.ExtensionProxy
        """
        return [e for e in get_config().extensions if self.version_string in e.asdf_standard_requirement]

    def _update_extension_history(self, serialization_context):
        """
        Update the extension metadata on this file's tree to reflect
        extensions used during serialization.

        Parameters
        ----------
        serialization_context : asdf.asdf.SerializationContext
            The context that was used to serialize the tree.
        """
        if serialization_context.version < versioning.NEW_HISTORY_FORMAT_MIN_VERSION:
            return

        if "history" not in self.tree:
            self.tree["history"] = dict(extensions=[])
        # Support clients who are still using the old history format
        elif isinstance(self.tree["history"], list):
            histlist = self.tree["history"]
            self.tree["history"] = dict(entries=histlist, extensions=[])
            warnings.warn(
                "The ASDF history format has changed in order to "
                "support metadata about extensions. History entries "
                "should now be stored under tree['history']['entries'].",
                AsdfWarning,
            )
        elif "extensions" not in self.tree["history"]:

            self.tree["history"]["extensions"] = []

        for extension in serialization_context._extensions_used:
            ext_name = extension.class_name
            ext_meta = core.ExtensionMetadata(extension_class=ext_name)
            if extension.package_name is not None:
                ext_meta.software = core.Software(name=extension.package_name, version=extension.package_version)
            if extension.extension_uri is not None:
                ext_meta.extension_uri = extension.extension_uri
            if extension.compressors:
                ext_meta.extra["supported_compression"] = [comp.label.decode("ascii") for comp in extension.compressors]

            for i, entry in enumerate(self.tree["history"]["extensions"]):
                # Update metadata about this extension if it already exists
                if (
                    entry.extension_uri is not None
                    and entry.extension_uri == extension.extension_uri
                    or entry.extension_class in extension.legacy_class_names
                ):
                    self.tree["history"]["extensions"][i] = ext_meta
                    break
            else:
                self.tree["history"]["extensions"].append(ext_meta)

    @property
    def file_format_version(self):
        if self._file_format_version is None:
            return versioning.AsdfVersion(self.version_map["FILE_FORMAT"])
        else:
            return self._file_format_version

    def close(self):
        """
        Close the file handles associated with the `AsdfFile`.
        """
        if self._fd and not self._closed:
            # This is ok to always do because GenericFile knows
            # whether it "owns" the file and should close it.
            self._fd.close()
            self._fd = None
            self._closed = True
        for external in self._external_asdf_by_uri.values():
            external.close()
        self._external_asdf_by_uri.clear()
        self._blocks.close()

    def copy(self):
        return self.__class__(
            copy.deepcopy(self._tree),
            self._uri,
        )

    __copy__ = __deepcopy__ = copy

    @property
    def uri(self):
        """
        Get the URI associated with the `AsdfFile`.

        In many cases, it is automatically determined from the file
        handle used to read or write the file.
        """
        if self._uri is not None:
            return self._uri
        if self._fd is not None:
            return self._fd._uri
        return None

    @property
    def tag_mapping(self):
        return self.extension_list.tag_mapping

    @property
    def url_mapping(self):
        return self.extension_list.url_mapping

    @property
    def resolver(self):
        return self.extension_list.resolver

    @property
    def type_index(self):
        return self.extension_list.type_index

    def resolve_uri(self, uri):
        """
        Resolve a (possibly relative) URI against the URI of this ASDF
        file.  May be overridden by base classes to change how URIs
        are resolved.  This does not apply any `uri_mapping` that was
        passed to the constructor.

        Parameters
        ----------
        uri : str
            An absolute or relative URI to resolve against the URI of
            this ASDF file.

        Returns
        -------
        uri : str
            The resolved URI.
        """
        return generic_io.resolve_uri(self.uri, uri)

    def open_external(self, uri, **kwargs):
        """
        Open an external ASDF file, from the given (possibly relative)
        URI.  There is a cache (internal to this ASDF file) that ensures
        each external ASDF file is loaded only once.

        Parameters
        ----------
        uri : str
            An absolute or relative URI to resolve against the URI of
            this ASDF file.

        Returns
        -------
        asdffile : AsdfFile
            The external ASDF file.
        """
        # For a cache key, we want to ignore the "fragment" part.
        base_uri = util.get_base_uri(uri)
        resolved_uri = self.resolve_uri(base_uri)

        # A uri like "#" should resolve back to ourself.  In that case,
        # just return `self`.
        if resolved_uri == "" or resolved_uri == self.uri:
            return self

        asdffile = self._external_asdf_by_uri.get(resolved_uri)
        if asdffile is None:
            asdffile = open_asdf(resolved_uri, mode="r", **kwargs)
            self._external_asdf_by_uri[resolved_uri] = asdffile
        return asdffile

    @property
    def tree(self):
        """
        Get/set the tree of data in the ASDF file.

        When set, the tree will be validated against the ASDF schema.
        """
        if self._closed:
            raise OSError("Cannot access data from closed ASDF file")
        return self._tree

    @tree.setter
    def tree(self, tree):
        asdf_object = AsdfObject(tree)
        # Only perform custom validation if the tree is not empty
        self._validate(asdf_object, custom=bool(tree))
        self._tree = asdf_object

    def keys(self):
        return self.tree.keys()

    def __getitem__(self, key):
        return self.tree[key]

    def __setitem__(self, key, value):
        self.tree[key] = value

    def __contains__(self, item):
        return item in self.tree

    @property
    def comments(self):
        """
        Get the comments after the header, before the tree.
        """
        return self._comments

    def _validate(self, tree, custom=True, reading=False):
        if reading:
            # If we're validating on read then the tree
            # is already guaranteed to be in tagged form.
            tagged_tree = tree
        else:
            tagged_tree = yamlutil.custom_tree_to_tagged_tree(tree, self)
        schema.validate(tagged_tree, self, reading=reading)
        # Perform secondary validation pass if requested
        if custom and self._custom_schema:
            schema.validate(tagged_tree, self, self._custom_schema, reading=reading)

    def validate(self):
        """
        Validate the current state of the tree against the ASDF schema.
        """
        self._validate(self._tree)

    def make_reference(self, path=[]):
        """
        Make a new reference to a part of this file's tree, that can be
        assigned as a reference to another tree.

        Parameters
        ----------
        path : list of str and int, optional
            The parts of the path pointing to an item in this tree.
            If omitted, points to the root of the tree.

        Returns
        -------
        reference : reference.Reference
            A reference object.

        Examples
        --------
        For the given AsdfFile ``ff``, add an external reference to the data in
        an external file::

            >>> import asdf
            >>> flat = asdf.open("http://stsci.edu/reference_files/flat.asdf")  # doctest: +SKIP
            >>> ff.tree['flat_field'] = flat.make_reference(['data'])  # doctest: +SKIP
        """
        return reference.make_reference(self, path)

    @property
    def blocks(self):
        """
        Get the block manager associated with the `AsdfFile`.
        """
        return self._blocks

    def set_array_storage(self, arr, array_storage):
        """
        Set the block type to use for the given array data.

        Parameters
        ----------
        arr : numpy.ndarray
            The array to set.  If multiple views of the array are in
            the tree, only the most recent block type setting will be
            used, since all views share a single block.

        array_storage : str
            Must be one of:

            - ``internal``: The default.  The array data will be
              stored in a binary block in the same ASDF file.

            - ``external``: Store the data in a binary block in a
              separate ASDF file.

            - ``inline``: Store the data as YAML inline in the tree.
        """
        block = self.blocks[arr]
        self.blocks.set_array_storage(block, array_storage)

    def get_array_storage(self, arr):
        """
        Get the block type for the given array data.

        Parameters
        ----------
        arr : numpy.ndarray
        """
        return self.blocks[arr].array_storage

    def set_array_compression(self, arr, compression, **compression_kwargs):
        """
        Set the compression to use for the given array data.

        Parameters
        ----------
        arr : numpy.ndarray
            The array to set.  If multiple views of the array are in
            the tree, only the most recent compression setting will be
            used, since all views share a single block.

        compression : str or None
            Must be one of:

            - ``''`` or `None`: no compression

            - ``zlib``: Use zlib compression

            - ``bzp2``: Use bzip2 compression

            - ``lz4``: Use lz4 compression

            - ``input``: Use the same compression as in the file read.
              If there is no prior file, acts as None.

        """
        self.blocks[arr].output_compression = compression
        self.blocks[arr].output_compression_kwargs = compression_kwargs

    def get_array_compression(self, arr):
        """
        Get the compression type for the given array data.

        Parameters
        ----------
        arr : numpy.ndarray

        Returns
        -------
        compression : str or None
        """
        return self.blocks[arr].output_compression

    def get_array_compression_kwargs(self, arr):
        """ """
        return self.blocks[arr].output_compression_kwargs

    @classmethod
    def _parse_header_line(cls, line):
        """
        Parses the header line in a ASDF file to obtain the ASDF version.
        """
        parts = line.split()
        if len(parts) != 2 or parts[0] != constants.ASDF_MAGIC:
            raise ValueError("Does not appear to be a ASDF file.")

        try:
            version = versioning.AsdfVersion(parts[1].decode("ascii"))
        except ValueError:
            raise ValueError("Unparseable version in ASDF file: {0}".format(parts[1]))

        return version

    @classmethod
    def _read_comment_section(cls, fd):
        """
        Reads the comment section, between the header line and the
        Tree or first block.
        """
        content = fd.read_until(
            b"(%YAML)|(" + constants.BLOCK_MAGIC + b")", 5, "start of content", include=False, exception=False
        )

        comments = []

        lines = content.splitlines()
        for line in lines:
            if not line.startswith(b"#"):
                raise ValueError("Invalid content between header and tree")
            comments.append(line[1:].strip())

        return comments

    @classmethod
    def _find_asdf_version_in_comments(cls, comments):
        for comment in comments:
            parts = comment.split()
            if len(parts) == 2 and parts[0] == constants.ASDF_STANDARD_COMMENT:
                try:
                    version = versioning.AsdfVersion(parts[1].decode("ascii"))
                except ValueError:
                    pass
                else:
                    return version

        return None

    @classmethod
    def _open_asdf(
        cls,
        self,
        fd,
        validate_checksums=False,
        _get_yaml_content=False,
        _force_raw_types=False,
        strict_extension_check=False,
        ignore_missing_extensions=False,
    ):
        """Attempt to populate AsdfFile data from file-like object"""

        if strict_extension_check and ignore_missing_extensions:
            raise ValueError("'strict_extension_check' and 'ignore_missing_extensions' are " "incompatible options")

        self._mode = fd.mode
        self._fd = fd
        # The filename is currently only used for tracing warning information
        self._fname = self._fd._uri if self._fd._uri else ""
        header_line = fd.read_until(b"\r?\n", 2, "newline", include=True)
        self._file_format_version = cls._parse_header_line(header_line)
        self.version = self._file_format_version

        self._comments = cls._read_comment_section(fd)

        version = cls._find_asdf_version_in_comments(self._comments)
        if version is not None:
            self.version = version

        # Now that version is set for good, we can add any additional
        # extensions, which may have narrow ASDF Standard version
        # requirements.

        yaml_token = fd.read(4)
        has_blocks = False
        tree = None
        if yaml_token == b"%YAM":
            reader = fd.reader_until(
                constants.YAML_END_MARKER_REGEX, 7, "End of YAML marker", include=True, initial_content=yaml_token
            )

            # For testing: just return the raw YAML content
            if _get_yaml_content:
                yaml_content = reader.read()
                fd.close()
                return yaml_content

            # We parse the YAML content into basic data structures
            # now, but we don't do anything special with it until
            # after the blocks have been read
            tree = yamlutil.load_tree(reader)
            has_blocks = fd.seek_until(constants.BLOCK_MAGIC, 4, include=True, exception=False)
        elif yaml_token == constants.BLOCK_MAGIC:
            has_blocks = True
        elif yaml_token != b"":
            raise IOError("ASDF file appears to contain garbage after header.")

        if tree is None:
            # At this point the tree should be tagged, but we want it to be
            # tagged with the core/asdf version appropriate to this file's
            # ASDF Standard version.  We're using custom_tree_to_tagged_tree
            # to select the correct tag for us.
            tree = yamlutil.custom_tree_to_tagged_tree(AsdfObject(), self)

        if has_blocks:
            self._blocks.read_internal_blocks(fd, past_magic=True, validate_checksums=validate_checksums)
            self._blocks.read_block_index(fd, self)

        tree = reference.find_references(tree, self)

        if self.version <= versioning.FILL_DEFAULTS_MAX_VERSION and get_config().legacy_fill_schema_defaults:
            schema.fill_defaults(tree, self, reading=True)

        if get_config().validate_on_read:
            try:
                self._validate(tree, reading=True)
            except ValidationError:
                self.close()
                raise

        tree = yamlutil.tagged_tree_to_custom_tree(tree, self, _force_raw_types)

        if not (ignore_missing_extensions or _force_raw_types):
            self._check_extensions(tree, strict=strict_extension_check)

        self._tree = tree
        self.run_hook("post_read")

        return self

    @classmethod
    def _open_impl(
        cls,
        self,
        fd,
        uri=None,
        mode="r",
        validate_checksums=False,
        _get_yaml_content=False,
        _force_raw_types=False,
        strict_extension_check=False,
        ignore_missing_extensions=False,
        **kwargs
    ):
        """Attempt to open file-like object as either AsdfFile or AsdfInFits"""
        generic_file = generic_io.get_file(fd, mode=mode, uri=uri)
        file_type = util.get_file_type(generic_file)

        if file_type == util.FileType.FITS:
            try:
                # TODO: this feels a bit circular, try to clean up. Also
                # this introduces another dependency on astropy which may
                # not be desireable.
                from . import fits_embed

                return fits_embed.AsdfInFits._open_impl(
                    generic_file,
                    uri=uri,
                    validate_checksums=validate_checksums,
                    strict_extension_check=strict_extension_check,
                    ignore_missing_extensions=ignore_missing_extensions,
                    **kwargs
                )
            except ValueError:
                raise ValueError(
                    "Input object does not appear to be an ASDF file or a FITS with " + "ASDF extension"
                ) from None
            except ImportError:
                raise ValueError(
                    "Input object does not appear to be an ASDF file. Cannot check "
                    + "if it is a FITS with ASDF extension because 'astropy' is not "
                    + "installed"
                ) from None
        elif file_type == util.FileType.ASDF:
            return cls._open_asdf(
                self,
                generic_file,
                validate_checksums=validate_checksums,
                _get_yaml_content=_get_yaml_content,
                _force_raw_types=_force_raw_types,
                strict_extension_check=strict_extension_check,
                ignore_missing_extensions=ignore_missing_extensions,
                **kwargs
            )
        else:
            raise ValueError("Input object does not appear to be an ASDF file or a FITS with " + "ASDF extension")

    def _write_tree(self, tree, fd, pad_blocks):
        fd.write(constants.ASDF_MAGIC)
        fd.write(b" ")
        fd.write(self.version_map["FILE_FORMAT"].encode("ascii"))
        fd.write(b"\n")

        fd.write(b"#")
        fd.write(constants.ASDF_STANDARD_COMMENT)
        fd.write(b" ")
        fd.write(self.version_string.encode("ascii"))
        fd.write(b"\n")

        if len(tree):
            serialization_context = self._create_serialization_context()

            compression_extensions = self.blocks.get_output_compression_extensions()
            for ext in compression_extensions:
                serialization_context._mark_extension_used(ext)

            def _tree_finalizer(tagged_tree):
                """
                The list of extensions used is not known until after
                serialization, so we're using a hook provided by
                yamlutil.dump_tree to update extension metadata
                after the tree has been converted to tagged objects.
                """
                self._update_extension_history(serialization_context)
                if "history" in self.tree:
                    tagged_tree["history"] = yamlutil.custom_tree_to_tagged_tree(
                        self.tree["history"], self, _serialization_context=serialization_context
                    )
                else:
                    tagged_tree.pop("history", None)

            yamlutil.dump_tree(
                tree, fd, self, tree_finalizer=_tree_finalizer, _serialization_context=serialization_context
            )

        if pad_blocks:
            padding = util.calculate_padding(fd.tell(), pad_blocks, fd.block_size)
            fd.fast_forward(padding)

    def _pre_write(self, fd, all_array_storage, all_array_compression, compression_kwargs=None):
        if all_array_storage not in (None, "internal", "external", "inline"):
            raise ValueError("Invalid value for all_array_storage: '{0}'".format(all_array_storage))

        self._all_array_storage = all_array_storage

        self._all_array_compression = all_array_compression
        self._all_array_compression_kwargs = compression_kwargs

        if len(self._tree):
            self.run_hook("pre_write")

        # This is where we'd do some more sophisticated block
        # reorganization, if necessary
        self._blocks.finalize(self)

        self._tree["asdf_library"] = get_asdf_library_info()

    def _serial_write(self, fd, pad_blocks, include_block_index):
        self._write_tree(self._tree, fd, pad_blocks)
        self.blocks.write_internal_blocks_serial(fd, pad_blocks)
        self.blocks.write_external_blocks(fd.uri, pad_blocks)
        if include_block_index:
            self.blocks.write_block_index(fd, self)

    def _random_write(self, fd, pad_blocks, include_block_index):
        self._write_tree(self._tree, fd, False)
        self.blocks.write_internal_blocks_random_access(fd)
        self.blocks.write_external_blocks(fd.uri, pad_blocks)
        if include_block_index:
            self.blocks.write_block_index(fd, self)
        fd.truncate()

    def _post_write(self, fd):
        if len(self._tree):
            self.run_hook("post_write")

    def update(
        self,
        all_array_storage=None,
        all_array_compression="input",
        pad_blocks=False,
        include_block_index=True,
        version=None,
        compression_kwargs=None,
    ):
        """
        Update the file on disk in place.

        Parameters
        ----------
        all_array_storage : string, optional
            If provided, override the array storage type of all blocks
            in the file immediately before writing.  Must be one of:

            - ``internal``: The default.  The array data will be
              stored in a binary block in the same ASDF file.

            - ``external``: Store the data in a binary block in a
              separate ASDF file.

            - ``inline``: Store the data as YAML inline in the tree.

        all_array_compression : string, optional
            If provided, set the compression type on all binary blocks
            in the file.  Must be one of:

            - ``''`` or `None`: No compression.

            - ``zlib``: Use zlib compression.

            - ``bzp2``: Use bzip2 compression.

            - ``lz4``: Use lz4 compression.

            - ``input``: Use the same compression as in the file read.
              If there is no prior file, acts as None

        pad_blocks : float or bool, optional
            Add extra space between blocks to allow for updating of
            the file.  If `False` (default), add no padding (always
            return 0).  If `True`, add a default amount of padding of
            10% If a float, it is a factor to multiple content_size by
            to get the new total size.

        include_block_index : bool, optional
            If `False`, don't include a block index at the end of the
            file.  (Default: `True`)  A block index is never written
            if the file has a streamed block.

        version : str, optional
            Update the ASDF Standard version of this AsdfFile before
            writing.
        """

        fd = self._fd

        if fd is None:
            raise ValueError("Can not update, since there is no associated file")

        if not fd.writable():
            raise IOError(
                "Can not update, since associated file is read-only. Make "
                "sure that the AsdfFile was opened with mode='rw' and the "
                "underlying file handle is writable."
            )

        if version is not None:
            self.version = version

        if all_array_storage == "external":
            # If the file is fully exploded, there's no benefit to
            # update, so just use write_to()
            self.write_to(fd, all_array_storage=all_array_storage)
            fd.truncate()
            return

        if not fd.seekable():
            raise IOError("Can not update, since associated file is not seekable")

        self.blocks.finish_reading_internal_blocks()

        self._pre_write(fd, all_array_storage, all_array_compression, compression_kwargs=compression_kwargs)

        try:
            fd.seek(0)

            if not self.blocks.has_blocks_with_offset():
                # If we don't have any blocks that are being reused, just
                # write out in a serial fashion.
                self._serial_write(fd, pad_blocks, include_block_index)
                fd.truncate()
                return

            # Estimate how big the tree will be on disk by writing the
            # YAML out in memory.  Since the block indices aren't yet
            # known, we have to count the number of block references and
            # add enough space to accommodate the largest block number
            # possible there.
            tree_serialized = io.BytesIO()
            self._write_tree(self._tree, tree_serialized, pad_blocks=False)
            array_ref_count = [0]
            from .tags.core.ndarray import NDArrayType

            for node in treeutil.iter_tree(self._tree):
                if isinstance(node, (np.ndarray, NDArrayType)) and self.blocks[node].array_storage == "internal":
                    array_ref_count[0] += 1

            serialized_tree_size = tree_serialized.tell() + constants.MAX_BLOCKS_DIGITS * array_ref_count[0]

            if not block.calculate_updated_layout(self.blocks, serialized_tree_size, pad_blocks, fd.block_size):
                # If we don't have any blocks that are being reused, just
                # write out in a serial fashion.
                self._serial_write(fd, pad_blocks, include_block_index)
                fd.truncate()
                return

            fd.seek(0)
            self._random_write(fd, pad_blocks, include_block_index)
            fd.flush()
        finally:
            self._post_write(fd)

    def write_to(
        self,
        fd,
        all_array_storage=None,
        all_array_compression="input",
        pad_blocks=False,
        include_block_index=True,
        version=None,
        compression_kwargs=None,
    ):
        """
        Write the ASDF file to the given file-like object.

        `write_to` does not change the underlying file descriptor in
        the `AsdfFile` object, but merely copies the content to a new
        file.

        Parameters
        ----------
        fd : string or file-like object
            May be a string path to a file, or a Python file-like
            object.  If a string path, the file is automatically
            closed after writing.  If not a string path, it is the
            caller's responsibility to close the object.

        all_array_storage : string, optional
            If provided, override the array storage type of all blocks
            in the file immediately before writing.  Must be one of:

            - ``internal``: The default.  The array data will be
              stored in a binary block in the same ASDF file.

            - ``external``: Store the data in a binary block in a
              separate ASDF file.

            - ``inline``: Store the data as YAML inline in the tree.

        all_array_compression : string, optional
            If provided, set the compression type on all binary blocks
            in the file.  Must be one of:

            - ``''`` or `None`: No compression.

            - ``zlib``: Use zlib compression.

            - ``bzp2``: Use bzip2 compression.

            - ``lz4``: Use lz4 compression.

            - ``input``: Use the same compression as in the file read.
              If there is no prior file, acts as None.

        pad_blocks : float or bool, optional
            Add extra space between blocks to allow for updating of
            the file.  If `False` (default), add no padding (always
            return 0).  If `True`, add a default amount of padding of
            10% If a float, it is a factor to multiple content_size by
            to get the new total size.

        include_block_index : bool, optional
            If `False`, don't include a block index at the end of the
            file.  (Default: `True`)  A block index is never written
            if the file has a streamed block.

        version : str, optional
            Update the ASDF Standard version of this AsdfFile before
            writing.
        """
        if version is not None:
            self.version = version

        with generic_io.get_file(fd, mode="w") as fd:
            # TODO: This is not ideal: we really should pass the URI through
            # explicitly to wherever it is required instead of making it an
            # attribute of the AsdfFile.
            if self._uri is None:
                self._uri = fd.uri
            self._pre_write(fd, all_array_storage, all_array_compression, compression_kwargs=compression_kwargs)

            try:
                self._serial_write(fd, pad_blocks, include_block_index)
                fd.flush()
            finally:
                self._post_write(fd)

    def find_references(self):
        """
        Finds all external "JSON References" in the tree and converts
        them to `reference.Reference` objects.
        """
        # Set directly to self._tree, since it doesn't need to be re-validated.
        self._tree = reference.find_references(self._tree, self)

    def resolve_references(self, **kwargs):
        """
        Finds all external "JSON References" in the tree, loads the
        external content, and places it directly in the tree.  Saving
        a ASDF file after this operation means it will have no
        external references, and will be completely self-contained.
        """
        # Set to the property self.tree so the resulting "complete"
        # tree will be validated.
        self.tree = reference.resolve_references(self._tree, self)

    def run_hook(self, hookname):
        """
        Run a "hook" for each custom type found in the tree.

        Parameters
        ----------
        hookname : str
            The name of the hook.  If a `AsdfType` is found with a method
            with this name, it will be called for every instance of the
            corresponding custom type in the tree.
        """
        type_index = self.type_index

        if not type_index.has_hook(hookname):
            return

        for node in treeutil.iter_tree(self._tree):
            hook = type_index.get_hook_for_type(hookname, type(node), self.version_string)
            if hook is not None:
                hook(node, self)

    def run_modifying_hook(self, hookname, validate=True):
        """
        Run a "hook" for each custom type found in the tree.  The hook
        is free to return a different object in order to modify the
        tree.

        Parameters
        ----------
        hookname : str
            The name of the hook.  If a `AsdfType` is found with a method
            with this name, it will be called for every instance of the
            corresponding custom type in the tree.

        validate : bool
            When `True` (default) validate the resulting tree.
        """
        type_index = self.type_index

        if not type_index.has_hook(hookname):
            return

        def walker(node):
            hook = type_index.get_hook_for_type(hookname, type(node), self.version_string)
            if hook is not None:
                return hook(node, self)
            return node

        tree = treeutil.walk_and_modify(self.tree, walker)

        if validate:
            self._validate(tree)
        self._tree = tree
        return self._tree

    def resolve_and_inline(self):
        """
        Resolves all external references and inlines all data.  This
        produces something that, when saved, is a 100% valid YAML
        file.
        """
        self.blocks.finish_reading_internal_blocks()
        self.resolve_references()
        for b in list(self.blocks.blocks):
            self.blocks.set_array_storage(b, "inline")

    def fill_defaults(self):
        """
        Fill in any values that are missing in the tree using default
        values from the schema.
        """
        tree = yamlutil.custom_tree_to_tagged_tree(self._tree, self)
        schema.fill_defaults(tree, self)
        self._tree = yamlutil.tagged_tree_to_custom_tree(tree, self)

    def remove_defaults(self):
        """
        Remove any values in the tree that are the same as the default
        values in the schema
        """
        tree = yamlutil.custom_tree_to_tagged_tree(self._tree, self)
        schema.remove_defaults(tree, self)
        self._tree = yamlutil.tagged_tree_to_custom_tree(tree, self)

    def add_history_entry(self, description, software=None):
        """
        Add an entry to the history list.

        Parameters
        ----------
        description : str
            A description of the change.

        software : list of asdf.core.Software, optional
            A list of the software used.  It should not include
            asdf itself, as that is automatically notated in the
            `asdf_library` entry.
        """
        if software is None:
            software = []

        time_ = datetime.datetime.utcfromtimestamp(
            int(os.environ.get("SOURCE_DATE_EPOCH", time.time())),
        )

        entry = core.HistoryEntry(
            description=description,
            time=time_,
            software=software,
        )

        if self.version >= versioning.NEW_HISTORY_FORMAT_MIN_VERSION:
            if "history" not in self.tree:
                self.tree["history"] = dict(entries=[])
            elif "entries" not in self.tree["history"]:
                self.tree["history"]["entries"] = []

            self.tree["history"]["entries"].append(entry)

            try:
                self.validate()
            except Exception:
                self.tree["history"]["entries"].pop()
                raise
        else:
            if "history" not in self.tree:
                self.tree["history"] = []

            self.tree["history"].append(entry)

            try:
                self.validate()
            except Exception:
                self.tree["history"].pop()
                raise

    def get_history_entries(self):
        """
        Get a list of history entries from the file object.

        Returns
        -------
        entries : list of asdf.core.HistoryEntry
            A list of history entries.
        """

        if "history" not in self.tree:
            return []

        if isinstance(self.tree["history"], list):
            return self.tree["history"]

        if "entries" in self.tree["history"]:
            return self.tree["history"]["entries"]

        return []

    def info(
        self,
        max_rows=display.DEFAULT_MAX_ROWS,
        max_cols=display.DEFAULT_MAX_COLS,
        show_values=display.DEFAULT_SHOW_VALUES,
    ):
        """
        Print a rendering of this file's tree to stdout.

        Parameters
        ----------
        max_rows : int, tuple, or None, optional
            Maximum number of lines to print.  Nodes that cannot be
            displayed will be elided with a message.
            If int, constrain total number of displayed lines.
            If tuple, constrain lines per node at the depth corresponding \
                to the tuple index.
            If None, display all lines.

        max_cols : int or None, optional
            Maximum length of line to print.  Nodes that cannot
            be fully displayed will be truncated with a message.
            If int, constrain length of displayed lines.
            If None, line length is unconstrained.

        show_values : bool, optional
            Set to False to disable display of primitive values in
            the rendered tree.
        """
        lines = display.render_tree(
            self.tree, max_rows=max_rows, max_cols=max_cols, show_values=show_values, identifier="root"
        )
        print("\n".join(lines))

    def search(self, key=NotSet, type=NotSet, value=NotSet, filter=None):
        """
        Search this file's tree.

        Parameters
        ----------
        key : NotSet, str, or any other object
            Search query that selects nodes by dict key or list index.
            If NotSet, the node key is unconstrained.
            If str, the input is searched among keys/indexes as a regular
            expression pattern.
            If any other object, node's key or index must equal the queried key.

        type : NotSet, str, or builtins.type
            Search query that selects nodes by type.
            If NotSet, the node type is unconstrained.
            If str, the input is searched among (fully qualified) node type
            names as a regular expression pattern.
            If builtins.type, the node must be an instance of the input.

        value : NotSet, str, or any other object
            Search query that selects nodes by value.
            If NotSet, the node value is unconstrained.
            If str, the input is searched among values as a regular
            expression pattern.
            If any other object, node's value must equal the queried value.

        filter : callable
            Callable that filters nodes by arbitrary criteria.
            The callable accepts one or two arguments:

            - the node
            - the node's list index or dict key (optional)

            and returns True to retain the node, or False to remove it from
            the search results.

        Returns
        -------
        asdf.search.AsdfSearchResult
            the result of the search
        """
        result = AsdfSearchResult(["root"], self.tree)
        return result.search(key=key, type=type, value=value, filter=filter)

    # This function is called from within yamlutil methods to create
    # a context when one isn't explicitly passed in.
    def _create_serialization_context(self):
        return SerializationContext(self.version_string, self.extension_manager, self.uri)


# Inherit docstring from dictionary
AsdfFile.keys.__doc__ = dict.keys.__doc__


def _check_and_set_mode(fileobj, asdf_mode):

    if asdf_mode is not None and asdf_mode not in ["r", "rw"]:
        msg = "Unrecognized asdf mode '{}'. Must be either 'r' or 'rw'"
        raise ValueError(msg.format(asdf_mode))

    if asdf_mode is None:
        if isinstance(fileobj, io.IOBase):
            return "rw" if fileobj.writable() else "r"

        if isinstance(fileobj, generic_io.GenericFile):
            return fileobj.mode

        # This is the safest assumption for the default fallback
        return "r"

    return asdf_mode


def open_asdf(
    fd,
    uri=None,
    mode=None,
    validate_checksums=False,
    _force_raw_types=False,
    copy_arrays=False,
    lazy_load=True,
    custom_schema=None,
    strict_extension_check=False,
    ignore_missing_extensions=False,
    _compat=False,
    **kwargs
):
    """
    Open an existing ASDF file.

    Parameters
    ----------
    fd : string or file-like object
        May be a string ``file`` or ``http`` URI, or a Python
        file-like object.

    uri : string, optional
        The URI of the file.  Only required if the URI can not be
        automatically determined from `fd`.

    mode : string, optional
        The mode to open the file in.  Must be ``r`` (default) or
        ``rw``.

    validate_checksums : bool, optional
        If `True`, validate the blocks against their checksums.
        Requires reading the entire file, so disabled by default.

    copy_arrays : bool, optional
        When `False`, when reading files, attempt to memmap underlying data
        arrays when possible.

    lazy_load : bool, optional
        When `True` and the underlying file handle is seekable, data
        arrays will only be loaded lazily: i.e. when they are accessed
        for the first time. In this case the underlying file must stay
        open during the lifetime of the tree. Setting to False causes
        all data arrays to be loaded up front, which means that they
        can be accessed even after the underlying file is closed.
        Note: even if `lazy_load` is `False`, `copy_arrays` is still taken
        into account.

    custom_schema : str, optional
        Path to a custom schema file that will be used for a secondary
        validation pass. This can be used to ensure that particular ASDF
        files follow custom conventions beyond those enforced by the
        standard.

    strict_extension_check : bool, optional
        When `True`, if the given ASDF file contains metadata about the
        extensions used to create it, and if those extensions are not
        installed, opening the file will fail. When `False`, opening a file
        under such conditions will cause only a warning. Defaults to
        `False`.

    ignore_missing_extensions : bool, optional
        When `True`, do not raise warnings when a file is read that
        contains metadata about extensions that are not available. Defaults
        to `False`.

    Returns
    -------
    asdffile : AsdfFile
        The new AsdfFile object.
    """

    readonly = False

    # For now retain backwards compatibility with the old API behavior,
    # specifically when being called from AsdfFile.open
    if not _compat:
        mode = _check_and_set_mode(fd, mode)
        readonly = mode == "r" and not copy_arrays

    instance = AsdfFile(copy_arrays=copy_arrays, lazy_load=lazy_load, custom_schema=custom_schema, _readonly=readonly)

    return AsdfFile._open_impl(
        instance,
        fd,
        uri=uri,
        mode=mode,
        validate_checksums=validate_checksums,
        _force_raw_types=_force_raw_types,
        strict_extension_check=strict_extension_check,
        ignore_missing_extensions=ignore_missing_extensions,
        **kwargs
    )


class SerializationContext:
    """
    Container for parameters of the current (de)serialization.
    """

    def __init__(self, version, extension_manager, url):
        self._version = validate_version(version)
        self._extension_manager = extension_manager
        self._url = url

        self.__extensions_used = set()

    @property
    def url(self):
        """
        The URL (if any) of the file being read or written.

        Used to compute relative locations of external files referenced by this
        ASDF file. The URL will not exist in some cases (e.g. when the file is
        written to an `io.BytesIO`).

        Returns
        --------
        str or None
        """
        return self._url

    @property
    def version(self):
        """
        Get the ASDF Standard version.

        Returns
        -------
        str
        """
        return self._version

    @property
    def extension_manager(self):
        """
        Get the ExtensionManager for enabled extensions.

        Returns
        -------
        asdf.extension.ExtensionManager
        """
        return self._extension_manager

    def _mark_extension_used(self, extension):
        """
        Note that an extension was used when reading or writing the file.

        Parameters
        ----------
        extension : asdf.extension.AsdfExtension or asdf.extension.Extension
        """
        self.__extensions_used.add(ExtensionProxy.maybe_wrap(extension))

    @property
    def _extensions_used(self):
        """
        Get the set of extensions that were used when reading or writing the file.

        Returns
        -------
        set of asdf.extension.AsdfExtension or asdf.extension.Extension
        """
        return self.__extensions_used<|MERGE_RESOLUTION|>--- conflicted
+++ resolved
@@ -10,32 +10,12 @@
 from pkg_resources import parse_version
 
 from . import _display as display
-<<<<<<< HEAD
-from . import (
-    block,
-    constants,
-    core,
-    generic_io,
-    reference,
-    schema,
-    treeutil,
-    util,
-    version,
-    versioning,
-    yamlutil,
-)
-=======
-from . import block, constants, generic_io, reference, schema, treeutil, util, version, versioning, yamlutil
->>>>>>> 2bd66ce7
+from . import block, constants, core, generic_io, reference, schema, treeutil, util, version, versioning, yamlutil
 from ._helpers import validate_version
 from .config import get_config
 from .core import AsdfObject
 from .exceptions import AsdfWarning
-from .extension import (
-    ExtensionProxy,
-    get_cached_asdf_extension_list,
-    get_cached_extension_manager,
-)
+from .extension import ExtensionProxy, get_cached_asdf_extension_list, get_cached_extension_manager
 from .search import AsdfSearchResult
 from .util import NotSet
 
