repos:

- repo: https://github.com/pre-commit/pre-commit-hooks
  rev: v4.1.0
  hooks:
  - id: check-added-large-files
  - id: check-case-conflict
  - id: check-yaml
    args: ["--unsafe"]
  - id: debug-statements
  - id: end-of-file-fixer
    exclude: ".*fits"
  - id: trailing-whitespace
    exclude: ".*fits"

- repo: https://github.com/pycqa/isort
  rev: 5.10.1
  hooks:
    - id: isort
      args: ["--profile", "black", "--filter-files"]
<<<<<<< HEAD
      exclude: "(reference_files|asdf/extern/.*)"
=======
      exclude: "asdf/extern/.*"
>>>>>>> 136ee82d

- repo: https://github.com/psf/black
  rev: 22.1.0
  hooks:
    - id: black
      exclude: "asdf/extern/.*"

- repo: https://gitlab.com/pycqa/flake8
  rev: 4.0.1
  hooks:
    - id: flake8
      args: ["--count", "--ignore", "E501, E203, W503, W504"]
      exclude: "asdf/extern/.*"

- repo: https://github.com/PyCQA/bandit
  rev: 1.7.2
  hooks:
    - id: bandit
      args: ["--skip", "B101",
        "-x", "asdf/tests,asdf/commands/tests,asdf/tags/core/tests,asdf/extern,compatibility_tests,docs"]<|MERGE_RESOLUTION|>--- conflicted
+++ resolved
@@ -18,11 +18,7 @@
   hooks:
     - id: isort
       args: ["--profile", "black", "--filter-files"]
-<<<<<<< HEAD
-      exclude: "(reference_files|asdf/extern/.*)"
-=======
       exclude: "asdf/extern/.*"
->>>>>>> 136ee82d
 
 - repo: https://github.com/psf/black
   rev: 22.1.0
